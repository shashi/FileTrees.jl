lazy(f; kw...) = delayed(f; kw...)

# If any input is lazy, make the output lazy
maybe_lazy(f, x) = any(x->x isa Union{Thunk, Chunk}, x) ? lazy(f)(x...) : f(x...)

maybe_lazy(f) = (x...) -> maybe_lazy(f, x)

function mapcompute(xs;
                    cache=false,
                    collect_results=identity,
                    map=map, kw...)
    thunks = []
    map(xs) do x
        if x isa Thunk
            if cache
                x.cache = true
            end
            push!(thunks, x)
        end
        x
    end

    vals = collect_results(compute(delayed((xs...)->[xs...]; meta=true)(thunks...); kw...))

    i = 0
<<<<<<< HEAD
    map(xs) do x
=======
    mapvalues(d; lazy=false) do x
        # Expression returns vals[i] or x
>>>>>>> 821f4a03
        if x isa Thunk
            i += 1
            vals[i]
        else
            x
        end
    end
end

function mapexec(xs; cache=false, map=map)
    mapcompute(xs;
               map=map,
               cache=cache,
               collect_results=xs -> asyncmap(exec, xs))
end


"""
    compute(tree::FileTree; cache=true)

Compute any lazy values (Thunks) in `tree` and return a new tree where the values refer to
the computed values (maybe on remote processes). The tree still behaves as a Lazy tree. `exec` on it will fetch the values from remote processes.
"""
compute(d::FileTree; cache=true, kw...) = compute(Dagger.Context(), d; cache=cache, kw...)

function compute(ctx, d::FileTree; cache=true, kw...)
    mapcompute(d, map=((f,t) -> mapvalues(f, t; lazy=false)), cache=cache; kw...)
end

"""
    exec(x)

If `x` is a FileTree, computes any uncomputed `Thunk`s stored as values in it. Returns a new tree with the computed values.
If `x` is a `Thunk` (such as the result of a `reducevalues`), then exec will compute the result.
If `x` is anything else, `exec` just returns the same value.
"""
exec(x) = x

exec(d::FileTree) = mapexec(d, map=(f,t) -> mapvalues(f, t; lazy=false))

exec(d::Union{Thunk, Chunk}) = collect(compute(d))<|MERGE_RESOLUTION|>--- conflicted
+++ resolved
@@ -23,12 +23,8 @@
     vals = collect_results(compute(delayed((xs...)->[xs...]; meta=true)(thunks...); kw...))
 
     i = 0
-<<<<<<< HEAD
     map(xs) do x
-=======
-    mapvalues(d; lazy=false) do x
         # Expression returns vals[i] or x
->>>>>>> 821f4a03
         if x isa Thunk
             i += 1
             vals[i]
